--- conflicted
+++ resolved
@@ -6,11 +6,7 @@
 
 from ...subprocess import run_command
 from ...utils import file_exists, path_join
-<<<<<<< HEAD
-from ..constants import get_root
-=======
 from ..constants import REQUIREMENTS_IN, get_root
->>>>>>> 9372ae89
 from .agent import (
     DEFAULT_AGENT_VERSION,
     DEFAULT_PYTHON_VERSION,
@@ -182,24 +178,15 @@
         command = ['docker', 'exec', self.container_name]
         command.extend(get_pip_exe(self.python_version))
         command.extend(('install', '-e', self.check_mount_dir))
-<<<<<<< HEAD
-        if file_exists(path_join(get_root(), self.check, 'requirements.in')):
-            command.extend(('-r', path_join(self.check_mount_dir, 'requirements.in')))
-=======
         if file_exists(path_join(get_root(), self.check, REQUIREMENTS_IN)):
             command.extend(('-r', path_join(self.check_mount_dir, REQUIREMENTS_IN)))
->>>>>>> 9372ae89
         run_command(command, capture=True, check=True)
 
     def update_base_package(self):
         command = ['docker', 'exec', self.container_name]
         command.extend(get_pip_exe(self.python_version))
         command.extend(('install', '-e', self.base_mount_dir))
-<<<<<<< HEAD
-        command.extend(('-r', path_join(self.base_mount_dir, 'requirements.in')))
-=======
         command.extend(('-r', path_join(self.base_mount_dir, REQUIREMENTS_IN)))
->>>>>>> 9372ae89
         run_command(command, capture=True, check=True)
 
     def update_agent(self):
