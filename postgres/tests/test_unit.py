--- conflicted
+++ resolved
@@ -64,91 +64,6 @@
     assert "  AND psd.datname not ilike 'postgres'" not in res['query']
 
 
-<<<<<<< HEAD
-=======
-def test_get_version(check):
-    """
-    Test _get_version() to make sure the check is properly parsing Postgres versions
-    """
-    db = MagicMock()
-    check.db = db
-
-    # Test #.#.# style versions
-    db.cursor().fetchone.return_value = ['9.5.3']
-    assert check._get_version() == [9, 5, 3]
-
-    # Test #.# style versions
-    db.cursor().fetchone.return_value = ['10.2']
-    check._clean_state()
-    assert check._get_version() == [10, 2]
-
-    # Test #beta# style versions
-    db.cursor().fetchone.return_value = ['11beta3']
-    check._clean_state()
-    assert check._get_version() == [11, -1, 3]
-
-    # Test #rc# style versions
-    db.cursor().fetchone.return_value = ['11rc1']
-    check._clean_state()
-    assert check._get_version() == [11, -1, 1]
-
-    # Test #unknown# style versions
-    db.cursor().fetchone.return_value = ['11nightly3']
-    check._clean_state()
-    assert check._get_version() == [11, -1, 3]
-
-
-def test_is_above(check):
-    """
-    Test _is_above() to make sure the check is properly determining order of versions
-    """
-    db = MagicMock()
-    check.db = db
-
-    # Test major versions
-    db.cursor().fetchone.return_value = ['10.5.4']
-    assert check._is_above([9, 5, 4])
-    assert check._is_above([11, 0, 0]) is False
-
-    # Test minor versions
-    db.cursor().fetchone.return_value = ['10.5.4']
-    assert check._is_above([10, 4, 4])
-    assert check._is_above([10, 6, 4]) is False
-
-    # Test patch versions
-    db.cursor().fetchone.return_value = ['10.5.4']
-    assert check._is_above([10, 5, 3])
-    assert check._is_above([10, 5, 5]) is False
-
-    # Test same version, _is_above() returns True for greater than or equal to
-    db.cursor().fetchone.return_value = ['10.5.4']
-    assert check._is_above([10, 5, 4])
-
-    # Test beta version above
-    db.cursor().fetchone.return_value = ['11beta4']
-    check._clean_state()
-    check._clean_state()
-    assert check._is_above([11, -1, 3])
-
-    # Test beta version against official version
-    db.cursor().fetchone.return_value = ['11.0.0']
-    check._clean_state()
-    assert check._is_above([11, -1, 3])
-
-    # Test versions of unequal length
-    db.cursor().fetchone.return_value = ['10.0']
-    check._clean_state()
-    assert check._is_above([10, 0])
-    assert check._is_above([10, 0, 0])
-    assert check._is_above([10, 0, 1]) is False
-
-    # Test return value is not a list
-    db.cursor().fetchone.return_value = "foo"
-    check._clean_state()
-    assert check._is_above([10, 0]) is False
-
-
->>>>>>> 962a8fa8
 def test_malformed_get_custom_queries(check):
     """
     Test early-exit conditions for _get_custom_queries()
