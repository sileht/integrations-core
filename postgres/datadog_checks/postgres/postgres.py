--- conflicted
+++ resolved
@@ -40,22 +40,7 @@
     STATIO_METRICS,
     fmt,
 )
-<<<<<<< HEAD
-from .version_utils import (
-    V9,
-    get_version,
-    is_8_3_or_above,
-    is_9_1_or_above,
-    is_9_2_or_above,
-    is_9_4_or_above,
-    is_9_6_or_above,
-    is_10_or_above,
-    is_above,
-    transform_version,
-)
-=======
-from .version_utils import V8_3, V9, V9_1, V9_2, V9_4, V9_6, V10, get_version
->>>>>>> 6c535739
+from .version_utils import V8_3, V9, V9_1, V9_2, V9_4, V9_6, V10, get_version, transform_version
 
 MAX_CUSTOM_RESULTS = 100
 TABLE_COUNT_LIMIT = 200
@@ -140,18 +125,11 @@
     @property
     def version(self):
         if self._version is None:
-<<<<<<< HEAD
             raw_version, self._version = get_version(self.db)
-            self.set_metadata('version', raw_version)
-            self.service_metadata('version', [self._version.major, self._version.minor, self._version.patch])
-=======
-            self._version = get_version(self.db)
-            if isinstance(self._verison, str):
-                self.log.error("Could not determine postgres version. Obtained {}", self._version)
-                self._version = None
+            if self._version is None:
+                self.log.error("Could not determine postgres version. Obtained {}", raw_version)
             else:
-                self.service_metadata('version', [self._version.major, self._version.minor, self._version.patch])
->>>>>>> 6c535739
+                self.set_metadata('version', raw_version)
         return self._version
 
     def _get_instance_metrics(self, database_size_metrics, collect_default_db):
@@ -170,11 +148,7 @@
 
         if metrics is None:
             # select the right set of metrics to collect depending on postgres version
-<<<<<<< HEAD
-            if is_9_2_or_above(self.version):
-=======
             if self.version >= V9_2:
->>>>>>> 6c535739
                 self.instance_metrics = dict(COMMON_METRICS, **NEWER_92_METRICS)
             else:
                 self.instance_metrics = dict(COMMON_METRICS)
@@ -225,15 +199,9 @@
             self.db_bgw_metrics.append(sub_key)
             self.bgw_metrics = dict(COMMON_BGW_METRICS)
 
-<<<<<<< HEAD
-            if is_9_1_or_above(self.version):
-                self.bgw_metrics.update(NEWER_91_BGW_METRICS)
-            if is_9_2_or_above(self.version):
-=======
             if self.version >= V9_1:
                 self.bgw_metrics.update(NEWER_91_BGW_METRICS)
             if self.version >= V9_2:
->>>>>>> 6c535739
                 self.bgw_metrics.update(NEWER_92_BGW_METRICS)
 
             metrics = self.bgw_metrics
@@ -264,11 +232,7 @@
         # the table, mirroring _get_bgw_metrics()
         metrics = self.archiver_metrics
 
-<<<<<<< HEAD
-        if metrics is None and is_9_4_or_above(self.version):
-=======
         if metrics is None and self.version >= V9_4:
->>>>>>> 6c535739
             # Collect from only one instance. See _get_bgw_metrics() for details on why.
             sub_key = self.key[:2]
             if sub_key in self.db_archiver_metrics:
@@ -301,21 +265,12 @@
         Uses a dictionnary to save the result for each instance
         """
         metrics = self.replication_metrics
-<<<<<<< HEAD
-        if is_10_or_above(self.version) and metrics is None:
-            self.replication_metrics = dict(REPLICATION_METRICS_10)
-            metrics = self.replication_metrics
-        elif is_9_1_or_above(self.version) and metrics is None:
-            self.replication_metrics = dict(REPLICATION_METRICS_9_1)
-            if is_9_2_or_above(self.version):
-=======
         if self.version >= V10 and metrics is None:
             self.replication_metrics = dict(REPLICATION_METRICS_10)
             metrics = self.replication_metrics
         elif self.version >= V9_1 and metrics is None:
             self.replication_metrics = dict(REPLICATION_METRICS_9_1)
             if self.version >= V9_2:
->>>>>>> 6c535739
                 self.replication_metrics.update(REPLICATION_METRICS_9_2)
             metrics = self.replication_metrics
         return metrics
@@ -328,21 +283,12 @@
         metrics_data = self.activity_metrics
 
         if metrics_data is None:
-<<<<<<< HEAD
-            query = ACTIVITY_QUERY_10 if is_10_or_above(self.version) else ACTIVITY_QUERY_LT_10
-            if is_9_6_or_above(self.version):
-                metrics_query = ACTIVITY_METRICS_9_6
-            elif is_9_2_or_above(self.version):
-                metrics_query = ACTIVITY_METRICS_9_2
-            elif is_8_3_or_above(self.version):
-=======
             query = ACTIVITY_QUERY_10 if self.version >= V10 else ACTIVITY_QUERY_LT_10
             if self.version >= V9_6:
                 metrics_query = ACTIVITY_METRICS_9_6
             elif self.version >= V9_2:
                 metrics_query = ACTIVITY_METRICS_9_2
             elif self.version >= V8_3:
->>>>>>> 6c535739
                 metrics_query = ACTIVITY_METRICS_8_3
             else:
                 metrics_query = ACTIVITY_METRICS_LT_8_3
@@ -393,12 +339,7 @@
     def _query_scope(self, cursor, scope, instance_tags, is_custom_metrics, relations_config):
         if scope is None:
             return None
-<<<<<<< HEAD
-
-        if scope == REPLICATION_METRICS or not is_above(self.version, V9):
-=======
         if scope == REPLICATION_METRICS or not self.version >= V9:
->>>>>>> 6c535739
             log_func = self.log.debug
         else:
             log_func = self.log.warning
